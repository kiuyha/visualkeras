--- conflicted
+++ resolved
@@ -129,7 +129,6 @@
 ![True scale view of a VGG16 CNN](figures/vgg16_scaling.png)
 _Note: Scaled models may hide the true complexity of a layer, but are visually more appealing._
 
-<<<<<<< HEAD
 ###### Show layer dimensions (in the legend)
 We currently do not support showing the dimensions of each layer directly within the ML architecture. Instead, we can display layer dimensions in the legend. To do so, set `legend=True` and `show_dimension=True` in `layered_view`. Note that this is currently only available for the layered view.
 
@@ -140,7 +139,7 @@
 ```
 
 ![Show layer dimension in legend mode](figures/vgg16_legend_show_dimension.png)
-=======
+
 ###### Reversed view
 In certain use cases, it may be useful to reverse the view of the architecture so we look at the back of each layer. For example, when visualizing a decoder-like architecture. In such cases, we can switch draw_reversed to True. The following two figures show the same model with draw_reversed set to False and True, respectively.
 
@@ -153,7 +152,6 @@
 visualkeras.layered_view(model, draw_reversed=True)
 ```
 ![Reversed view of a decoder-like model](figures/reversed_view.png)
->>>>>>> c4c12862
 
 ## FAQ
 
