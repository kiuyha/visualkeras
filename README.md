# visualkeras for Keras / TensorFlow

[![Latest Version](https://img.shields.io/pypi/v/visualkeras.svg)](https://pypi.python.org/pypi/visualkeras)
[![Download Count](https://img.shields.io/pypi/dm/visualkeras.svg)](https://pypi.python.org/pypi/visualkeras)

## Introduction
Visualkeras is a Python package to help visualize Keras (either standalone or included in tensorflow) neural network architectures. It allows easy styling to fit most 
needs. This module supports layered style architecture generation which is great for CNNs (Convolutional Neural 
Networks), and a graph style architecture, which works great for most models including plain feed-forward networks.
For help in citing this project refer [here](#citation-header)

## Model Support

|  Mode | Sequential  |  Functional |  Subclassed models |
|---|---|---|---|
| `visualkeras.layered_view()` | yes<sup>(1)</sup> | partially<sup>(1,2)</sup> |  not tested |
| `visualkeras.graph_view()` | yes | yes |  not tested |

<sup>1</sup>: Any tensor with more than 3 dimensions will be rendered as 3D tensor with elongated z-axis.

<sup>2</sup>: Only linear models where each layer has no more than one in or output. Non-linear models will be shown in sequential order.

## Version Support

We currently only support Keras versions 2 and above. We plan to add support for Keras version 1 in the coming updates.

## Installation
To install published releases from PyPi (last updated: April 20, 2021) execute:
```bash
pip install visualkeras
```
To update visualkeras to the latest version, add the `--upgrade` flag to the above commands.

If you want the latest (potentially unstable) features you can also directly install from the github master branch:
```bash
pip install git+https://github.com/paulgavrikov/visualkeras
```

## Usage

Generating neural network architectures is easy:
```python
import visualkeras

model = ...

visualkeras.layered_view(model).show() # display using your system viewer
visualkeras.layered_view(model, to_file='output.png') # write to disk
visualkeras.layered_view(model, to_file='output.png').show() # write and show
```

To help understand some of the most important parameters we are going to use a VGG16 CNN architecture (see [example.py](examples/vgg16.py)).

###### Default
```python
visualkeras.layered_view(model)
```
![Default view of a VGG16 CNN](figures/vgg16.png)

###### Legend

You can set the legend parameter to describe the relationship between color and layer types. It is also possible to pass
a custom `PIL.ImageFont` to use (or just leave it out and visualkeras will use the default PIL font). Please note that 
you may need to provide the full path of the desired font depending on your OS.

```python
from PIL import ImageFont

font = ImageFont.truetype("arial.ttf", 32)  # using comic sans is strictly prohibited!
visualkeras.layered_view(model, legend=True, font=font)  # font is optional!
```
![Layered view of a VGG16 CNN with legend](figures/vgg16_legend.png)

###### Flat Style
```python
visualkeras.layered_view(model, draw_volume=False)
```
![Flat view of a VGG16 CNN](figures/vgg16_flat.png)

###### Spacing and logic grouping
The global distance between two layers can be controlled with `spacing`. To generate logical groups a special dummy 
keras layer `visualkeras.SpacingDummyLayer()` can be added.
```python

model = ...
...
model.add(visualkeras.SpacingDummyLayer(spacing=100))
...

visualkeras.layered_view(model, spacing=0)
```
![Spaced and grouped view of a VGG16 CNN](figures/vgg16_spacing_layers.png)


###### Custom color map
It is possible to provide a custom color map for fill and outline per layer type.
```python
from tensorflow.python.keras.layers import Dense, Conv2D, Flatten, Dropout, MaxPooling2D, ZeroPadding2D
from collections import defaultdict

color_map = defaultdict(dict)
color_map[Conv2D]['fill'] = 'orange'
color_map[ZeroPadding2D]['fill'] = 'gray'
color_map[Dropout]['fill'] = 'pink'
color_map[MaxPooling2D]['fill'] = 'red'
color_map[Dense]['fill'] = 'green'
color_map[Flatten]['fill'] = 'teal'

visualkeras.layered_view(model, color_map=color_map)
```
![Custom colored view of a VGG16 CNN](figures/vgg16_color_map.png)

###### Hiding layers
Some models may consist of too many layers to visualize or to comprehend the model. In this case it can be helpful to 
hide (ignore) certain layers of the keras model without modifying it. Visualkeras allows ignoring layers by their type
 (`type_ignore`) or index in the keras layer sequence (`index_ignore`).
```python
visualkeras.layered_view(model, type_ignore=[ZeroPadding2D, Dropout, Flatten])
```
![Simplified view of a VGG16 CNN](figures/vgg16_type_ignore.png)

###### Scaling dimensions
Visualkeras computes the size of each layer by the output shape. Values are transformed into pixels. Then, scaling is 
applied. By default visualkeras will enlarge the x and y dimension and reduce the size of the z dimensions as this has 
deemed visually most appealing. However, it is possible to control scaling using `scale_xy` and `scale_z`. Additionally, 
to prevent to small or large options minimum and maximum values can be set (`min_xy`, `min_z`, `max_xy`, `max_z`).  
```python
visualkeras.layered_view(model, scale_xy=1, scale_z=1, max_z=1000)
```
![True scale view of a VGG16 CNN](figures/vgg16_scaling.png)
_Note: Scaled models may hide the true complexity of a layer, but are visually more appealing._

<<<<<<< HEAD
###### Drawing information text 
With the `text_callable` argument a function can be passed to the `layered_view` function which can be used to draw text below or above a specific layer. The function should have to following properties:

- Accepts two arguments: First the index of the layer in the model. This index ignores layers listed in `type_ignore`, `index_ignore` and also ignores layers of class `SpacingDummyLayer`. The second arguments is the layer object used in the model at the index given in the first argument

- Returns two arguments: The first return value is a string containing the text to be drawn. The second return value is a bool value indicating if the text is to be drawn above the box representing the layer.

The following function aims to describe the names of layers and their dimensionality. It would produce the output shown in the figure below:
```python
def text_callable(layer_index, layer):
    # Every other piece of text is drawn above the layer, the first one below
    above = bool(layer_index%2)

    # Get the output shape of the layer
    output_shape = [x for x in list(layer.output_shape) if x is not None]

    # If the output shape is a list of tuples, we only take the first one
    if isinstance(output_shape[0], tuple):
        output_shape = list(output_shape[0])
        output_shape = [x for x in output_shape if x is not None]

    # Variable to store text which will be drawn    
    output_shape_txt = ""

    # Create a string representation of the output shape
    for ii in range(len(output_shape)):
        output_shape_txt += str(output_shape[ii])
        if ii < len(output_shape) - 2: # Add an x between dimensions, e.g. 3x3
            output_shape_txt += "x"
        if ii == len(output_shape) - 2: # Add a newline between the last two dimensions, e.g. 3x3 \n 64
            output_shape_txt += "\n"

    # Add the name of the layer to the text, as a new line
    output_shape_txt += f"\n{layer.name}"

    # Return the text value and if it should be drawn above the layer
    return output_shape_txt, above
```
![Text Callable](figures/draw_text_callable.png)

_Note: Use the `padding` argument to avoid long text being cut off at the left or right edge of the image. Also use `SpacingDummyLayers` to avoid interleaving text of different layers._

=======
###### Reversed view
In certain use cases, it may be useful to reverse the view of the architecture so we look at the back of each layer. For example, when visualizing a decoder-like architecture. In such cases, we can switch draw_reversed to True. The following two figures show the same model with draw_reversed set to False and True, respectively.

```python
visualkeras.layered_view(model, draw_reversed=False) # Default behavior
```
![Default view of a decoder-like model](figures/normal_view.png)

```python
visualkeras.layered_view(model, draw_reversed=True)
```
![Reversed view of a decoder-like model](figures/reversed_view.png)

###### Show layer dimensions (in the legend)
We currently do not support showing the dimensions of each layer directly within the ML architecture. Instead, we can display layer dimensions in the legend. To do so, set `legend=True` and `show_dimension=True` in `layered_view`. Note that this is currently only available for the layered view.

```python
If you need to show layer dimension you must set `legend=True` and `show_dimension=True` in `layered_view`
```python
visualkeras.layered_view(model, legend=True, show_dimension=True)
```

![Show layer dimension in legend mode](figures/vgg16_legend_show_dimension.png)
>>>>>>> f2730f2e

## FAQ

###### Feature X documented here does not work
The main branch may be ahead of pypi. Consider upgrading to the latest (perhaps unstable) build as discussed in _Installation_. 

###### Installing aggdraw fails
This is most likely due to missing gcc / g++ components (e.g. on Elementary OS). Try installing them via your package 
manager, e.g.:
```bash
sudo apt-get install gcc
sudo apt-get install g++
```

###### .show() doesn't open a window

You have probably not configured your default image viewer. You can install imagemagick via most package managers:
```bash
sudo apt-get install imagemagick
```

<h2 id="citation-header"> Citation </h2>

If you find this project helpful for your research please consider citing it in your publication as follows.
```
@misc{Gavrikov2020VisualKeras,
  author = {Gavrikov, Paul},
  title = {visualkeras},
  year = {2020},
  publisher = {GitHub},
  journal = {GitHub repository},
  howpublished = {\url{https://github.com/paulgavrikov/visualkeras}},
}
```<|MERGE_RESOLUTION|>--- conflicted
+++ resolved
@@ -130,7 +130,7 @@
 ![True scale view of a VGG16 CNN](figures/vgg16_scaling.png)
 _Note: Scaled models may hide the true complexity of a layer, but are visually more appealing._
 
-<<<<<<< HEAD
+
 ###### Drawing information text 
 With the `text_callable` argument a function can be passed to the `layered_view` function which can be used to draw text below or above a specific layer. The function should have to following properties:
 
@@ -173,7 +173,7 @@
 
 _Note: Use the `padding` argument to avoid long text being cut off at the left or right edge of the image. Also use `SpacingDummyLayers` to avoid interleaving text of different layers._
 
-=======
+
 ###### Reversed view
 In certain use cases, it may be useful to reverse the view of the architecture so we look at the back of each layer. For example, when visualizing a decoder-like architecture. In such cases, we can switch draw_reversed to True. The following two figures show the same model with draw_reversed set to False and True, respectively.
 
@@ -188,7 +188,7 @@
 ![Reversed view of a decoder-like model](figures/reversed_view.png)
 
 ###### Show layer dimensions (in the legend)
-We currently do not support showing the dimensions of each layer directly within the ML architecture. Instead, we can display layer dimensions in the legend. To do so, set `legend=True` and `show_dimension=True` in `layered_view`. Note that this is currently only available for the layered view.
+It is possible to display layer dimensions in the legend. To do so, set `legend=True` and `show_dimension=True` in `layered_view`. This is a simpler alternative to creating a callable for the `text_callable` argument to display dimensions above or below each layer.
 
 ```python
 If you need to show layer dimension you must set `legend=True` and `show_dimension=True` in `layered_view`
@@ -197,7 +197,6 @@
 ```
 
 ![Show layer dimension in legend mode](figures/vgg16_legend_show_dimension.png)
->>>>>>> f2730f2e
 
 ## FAQ
 
