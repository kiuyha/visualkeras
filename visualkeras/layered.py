import aggdraw
from PIL import ImageFont
from math import ceil
from .utils import *
from .layer_utils import *

# TODO: Add example file for reversed view
# TODO: Add section in README for reversed view

def layered_view(model, to_file: str = None, min_z: int = 20, min_xy: int = 20, max_z: int = 400,
                 max_xy: int = 2000,
                 scale_z: float = 0.1, scale_xy: float = 4, type_ignore: list = None, index_ignore: list = None,
                 draw_reversed: bool = False,
                 color_map: dict = None, one_dim_orientation: str = 'z', index_2D: list = [],
                 background_fill: Any = 'white', draw_volume: bool = True, padding: int = 10,
                 spacing: int = 10, draw_funnel: bool = True, shade_step=10, legend: bool = False,
                 font: ImageFont = None, font_color: Any = 'black', show_dimension=False) -> Image:
    """
    Generates a architecture visualization for a given linear keras model (i.e. one input and output tensor for each
    layer) in layered style (great for CNN).

    :param model: A keras model that will be visualized.
    :param to_file: Path to the file to write the created image to. If the image does not exist yet it will be created, else overwritten. Image type is inferred from the file ending. Providing None will disable writing.
    :param min_z: Minimum z size in pixel a layer will have.
    :param min_xy: Minimum x and y size in pixel a layer will have.
    :param max_z: Maximum z size in pixel a layer will have.
    :param max_xy: Maximum x and y size in pixel a layer will have.
    :param scale_z: Scalar multiplier for the z size of each layer.
    :param scale_xy: Scalar multiplier for the x and y size of each layer.
    :param type_ignore: List of layer types in the keras model to ignore during drawing.
    :param index_ignore: List of layer indexes in the keras model to ignore during drawing.
    :param color_map: Dict defining fill and outline for each layer by class type. Will fallback to default values for not specified classes.
    :param one_dim_orientation: Axis on which one dimensional layers should be drawn. Can  be 'x', 'y' or 'z'.
    :param index_2D: When draw_volume is True, the indexes in this list will be drawn in 2D.
    :param background_fill: Color for the image background. Can be str or (R,G,B,A).
    :param draw_volume: Flag to switch between 3D volumetric view and 2D box view.
    :param draw_reversed: Draw 3D boxes reversed, going from front-right to back-left.
    :param padding: Distance in pixel before the first and after the last layer.
    :param spacing: Spacing in pixel between two layers
    :param draw_funnel: If set to True, a funnel will be drawn between consecutive layers
    :param shade_step: Deviation in lightness for drawing shades (only in volumetric view)
    :param legend: Add a legend of the layers to the image
    :param font: Font that will be used for the legend. Leaving this set to None, will use the default font.
    :param font_color: Color for the font if used. Can be str or (R,G,B,A).
    :param show_dimension: If legend is set to True and this is set to True, the dimensions of the layers will be shown in the legend.

    :return: Generated architecture image.
    """

    # Iterate over the model to compute bounds and generate boxes

    boxes = list()
    layer_y = list()
    color_wheel = ColorWheel()
    current_z = padding
    x_off = -1

    layer_types = list()
    dimension_list = []

    img_height = 0
    max_right = 0

    if type_ignore is None:
        type_ignore = list()

    if index_ignore is None:
        index_ignore = list()

    if color_map is None:
        color_map = dict()

    for index, layer in enumerate(model.layers):

        # Ignore layers that the use has opted out to
        if type(layer) in type_ignore or index in index_ignore:
            continue

        # Do no render the SpacingDummyLayer, just increase the pointer
        if type(layer) == SpacingDummyLayer:
            current_z += layer.spacing
            continue

        layer_type = type(layer)

        if legend and show_dimension:
            layer_types.append(layer_type)
        elif layer_type not in layer_types:
            layer_types.append(layer_type)

        x = min_xy
        y = min_xy
        z = min_z

        if hasattr(layer, 'output_shape'):
            output_shape = layer.output_shape
        else:
<<<<<<< HEAD
            raise RuntimeError(f"not supported tensor shape {layer.output_shape}")
        
        if legend and show_dimension:
            dimension_string = str(shape)
            dimension_string = dimension_string[1:len(dimension_string)-1].split(", ")
            dimension = []
            for i in range(0, len(dimension_string)):
                if dimension_string[i].isnumeric():
                    dimension.append(dimension_string[i])
            dimension_list.append(dimension)

        shape = shape[1:]  # drop batch size

        if len(shape) == 1:
            if one_dim_orientation in ['x', 'y', 'z']:
                shape = (1, ) * "xyz".index(one_dim_orientation) + shape
=======
            output_shape = layer.output.shape
        
        if isinstance(output_shape, tuple):
            shape = output_shape
        elif isinstance(output_shape, list) and len(
                output_shape) == 1:  # drop dimension for non seq. models
            shape = output_shape[0]
        else:
            raise RuntimeError(f"not supported tensor shape {output_shape}")

        if len(shape) >= 4:
            x = min(max(shape[1] * scale_xy, x), max_xy)
            y = min(max(shape[2] * scale_xy, y), max_xy)
            z = min(max(self_multiply(shape[3:]) * scale_z, z), max_z)
        elif len(shape) == 3:
            x = min(max(shape[1] * scale_xy, x), max_xy)
            y = min(max(shape[2] * scale_xy, y), max_xy)
            z = min(max(self_multiply(shape[2:]) * scale_z, z), max_z)
        elif len(shape) == 2:
            if one_dim_orientation == 'x':
                x = min(max(shape[1] * scale_xy, x), max_xy)
            elif one_dim_orientation == 'y':
                y = min(max(shape[1] * scale_xy, y), max_xy)
            elif one_dim_orientation == 'z':
                z = min(max(shape[1] * scale_z, z), max_z)
>>>>>>> c4c12862
            else:
                raise ValueError(f"unsupported orientation {one_dim_orientation}")
        else:
            raise RuntimeError(f"not supported tensor shape {layer.output_shape}")

        box = Box()

        box.de = 0
        if draw_volume and index not in index_2D:
            box.de = x / 3

        if x_off == -1:
            x_off = box.de / 2

        # top left coordinate
        box.x1 = current_z - box.de / 2
        box.y1 = box.de

        # bottom right coordinate
        box.x2 = box.x1 + z
        box.y2 = box.y1 + y

        box.fill = color_map.get(layer_type, {}).get('fill', color_wheel.get_color(layer_type))
        box.outline = color_map.get(layer_type, {}).get('outline', 'black')
        color_map[layer_type] = {'fill': box.fill, 'outline': box.outline}

        box.shade = shade_step
        boxes.append(box)
        layer_y.append(box.y2 - (box.y1 - box.de))

        # Update image bounds
        hh = box.y2 - (box.y1 - box.de)
        if hh > img_height:
            img_height = hh

        if box.x2 + box.de > max_right:
            max_right = box.x2 + box.de

        current_z += z + spacing

    # Generate image
    img_width = max_right + x_off + padding

    img = Image.new('RGBA', (int(ceil(img_width)), int(ceil(img_height))), background_fill)
    draw = aggdraw.Draw(img)

    # x, y correction (centering)
    for i, node in enumerate(boxes):
        y_off = (img.height - layer_y[i]) / 2
        node.y1 += y_off
        node.y2 += y_off

        node.x1 += x_off
        node.x2 += x_off

    # Correct x positions of reversed boxes
    if draw_reversed:
        for box in boxes:
            offset = box.de
            # offset = 0
            box.x1 = box.x1 + offset
            box.x2 = box.x2 + offset

    # Draw created boxes

    last_box = None

    if draw_reversed:
        for box in boxes:
            pen = aggdraw.Pen(get_rgba_tuple(box.outline))

            if last_box is not None and draw_funnel:
                # Top connection back
                draw.line([last_box.x2 - last_box.de, last_box.y1 - last_box.de,
                           box.x1 - box.de, box.y1 - box.de], pen)
                # Bottom connection back
                draw.line([last_box.x2 - last_box.de, last_box.y2 - last_box.de,
                           box.x1 - box.de, box.y2 - box.de], pen)

            last_box = box

        last_box = None

        for box in reversed(boxes):
            pen = aggdraw.Pen(get_rgba_tuple(box.outline))

            if last_box is not None and draw_funnel:
                # Top connection front
                draw.line([last_box.x1, last_box.y1,
                           box.x2, box.y1], pen)

                # Bottom connection front
                draw.line([last_box.x1, last_box.y2,
                           box.x2, box.y2], pen)

            box.draw(draw, draw_reversed=True)

            last_box = box
    else:
        for box in boxes:
            pen = aggdraw.Pen(get_rgba_tuple(box.outline))

            if last_box is not None and draw_funnel:
                draw.line([last_box.x2 + last_box.de, last_box.y1 - last_box.de,
                           box.x1 + box.de, box.y1 - box.de], pen)
                draw.line([last_box.x2 + last_box.de, last_box.y2 - last_box.de,
                           box.x1 + box.de, box.y2 - box.de], pen)

                draw.line([last_box.x2, last_box.y2,
                           box.x1, box.y2], pen)

                draw.line([last_box.x2, last_box.y1,
                           box.x1, box.y1], pen)

            box.draw(draw, draw_reversed=False)

            last_box = box

    draw.flush()

    # Create layer color legend
    if legend:
        if font is None:
            font = ImageFont.load_default()

        if hasattr(font, 'getsize'):
            text_height = font.getsize("Ag")[1]
        else:
            text_height = font.getbbox("Ag")[3]
        cube_size = text_height

        de = 0
        if draw_volume:
            de = cube_size // 2

        patches = list()

        if show_dimension:
            counter = 0

        for layer_type in layer_types:
<<<<<<< HEAD

            if show_dimension:
                label = layer_type.__name__ + "(" + str(dimension_list[counter]) + ")"
                counter += 1
            else:
                label = layer_type.__name__

            text_size = font.getsize(label)
            label_patch_size = (cube_size + de + spacing + text_size[0], cube_size + de)
=======
            label = layer_type.__name__
            if hasattr(font, 'getsize'):
                text_width = font.getsize(label)[0]
            else:
                text_width = font.getbbox(label)[2]
            label_patch_size = (cube_size + de + spacing + text_width, cube_size + de)
>>>>>>> c4c12862
            # this only works if cube_size is bigger than text height

            img_box = Image.new('RGBA', label_patch_size, background_fill)
            img_text = Image.new('RGBA', label_patch_size, (0, 0, 0, 0))
            draw_box = aggdraw.Draw(img_box)
            draw_text = ImageDraw.Draw(img_text)

            box = Box()
            box.x1 = cube_size
            box.x2 = box.x1 + cube_size
            box.y1 = de
            box.y2 = box.y1 + cube_size
            box.de = de
            box.shade = shade_step
            box.fill = color_map.get(layer_type, {}).get('fill', "#000000")
            box.outline = color_map.get(layer_type, {}).get('outline', "#000000")
            box.draw(draw_box, draw_reversed)

            text_x = box.x2 + box.de + spacing
            text_y = (label_patch_size[1] - text_height) / 2  # 2D center; use text_height and not the current label!
            draw_text.text((text_x, text_y), label, font=font, fill=font_color)

            draw_box.flush()
            img_box.paste(img_text, mask=img_text)
            patches.append(img_box)

        legend_image = linear_layout(patches, max_width=img.width, max_height=img.height, padding=padding,
                                     spacing=spacing,
                                     background_fill=background_fill, horizontal=True)
        img = vertical_image_concat(img, legend_image, background_fill=background_fill)

    if to_file is not None:
        img.save(to_file)

    return img<|MERGE_RESOLUTION|>--- conflicted
+++ resolved
@@ -95,30 +95,11 @@
         if hasattr(layer, 'output_shape'):
             output_shape = layer.output_shape
         else:
-<<<<<<< HEAD
-            raise RuntimeError(f"not supported tensor shape {layer.output_shape}")
-        
-        if legend and show_dimension:
-            dimension_string = str(shape)
-            dimension_string = dimension_string[1:len(dimension_string)-1].split(", ")
-            dimension = []
-            for i in range(0, len(dimension_string)):
-                if dimension_string[i].isnumeric():
-                    dimension.append(dimension_string[i])
-            dimension_list.append(dimension)
-
-        shape = shape[1:]  # drop batch size
-
-        if len(shape) == 1:
-            if one_dim_orientation in ['x', 'y', 'z']:
-                shape = (1, ) * "xyz".index(one_dim_orientation) + shape
-=======
             output_shape = layer.output.shape
-        
+
         if isinstance(output_shape, tuple):
             shape = output_shape
-        elif isinstance(output_shape, list) and len(
-                output_shape) == 1:  # drop dimension for non seq. models
+        elif isinstance(output_shape, list) and len(output_shape) == 1:  # drop dimension for non seq. models
             shape = output_shape[0]
         else:
             raise RuntimeError(f"not supported tensor shape {output_shape}")
@@ -138,11 +119,19 @@
                 y = min(max(shape[1] * scale_xy, y), max_xy)
             elif one_dim_orientation == 'z':
                 z = min(max(shape[1] * scale_z, z), max_z)
->>>>>>> c4c12862
             else:
                 raise ValueError(f"unsupported orientation {one_dim_orientation}")
         else:
             raise RuntimeError(f"not supported tensor shape {layer.output_shape}")
+        
+        if legend and show_dimension:
+            dimension_string = str(shape)
+            dimension_string = dimension_string[1:len(dimension_string)-1].split(", ")
+            dimension = []
+            for i in range(0, len(dimension_string)):
+                if dimension_string[i].isnumeric():
+                    dimension.append(dimension_string[i])
+            dimension_list.append(dimension)
 
         box = Box()
 
@@ -280,24 +269,20 @@
             counter = 0
 
         for layer_type in layer_types:
-<<<<<<< HEAD
-
             if show_dimension:
                 label = layer_type.__name__ + "(" + str(dimension_list[counter]) + ")"
                 counter += 1
             else:
                 label = layer_type.__name__
 
-            text_size = font.getsize(label)
-            label_patch_size = (cube_size + de + spacing + text_size[0], cube_size + de)
-=======
-            label = layer_type.__name__
             if hasattr(font, 'getsize'):
                 text_width = font.getsize(label)[0]
             else:
                 text_width = font.getbbox(label)[2]
+                
+            label = layer_type.__name__
             label_patch_size = (cube_size + de + spacing + text_width, cube_size + de)
->>>>>>> c4c12862
+
             # this only works if cube_size is bigger than text height
 
             img_box = Image.new('RGBA', label_patch_size, background_fill)
